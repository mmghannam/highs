--- conflicted
+++ resolved
@@ -9,9 +9,5 @@
 keywords = ["linear-programming", "optimization", "math", "solver"]
 
 [dependencies]
-<<<<<<< HEAD
-highs-sys = { version = "1.5.0", default-features = false, features=["build"] }
-=======
-highs-sys = "1.6.1"
->>>>>>> 02f8a3c2
+highs-sys = { version = "1.6.1", default-features = false, features=["build"] }
 log = "0.4.17"