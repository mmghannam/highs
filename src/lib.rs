#![forbid(missing_docs)]
//! Safe rust binding to the [HiGHS](https://highs.dev) linear programming solver.
//!
//! ## Usage example
//!
//! ### Building a problem constraint by constraint with [RowProblem]
//!
//! Useful for traditional problem modelling where you first declare your variables, then add
//!constraints one by one.
//!
//! ```
//! use highs::{Sense, Model, HighsModelStatus, RowProblem};
//! // max: x + 2y + z
//! // under constraints:
//! // c1: 3x +  y      <= 6
//! // c2:       y + 2z <= 7
//! let mut pb = RowProblem::default();
//! // Create a variable named x, with a coefficient of 1 in the objective function,
//! // that is bound between 0 and +∞.
//! let x = pb.add_column(1., 0..);
//! let y = pb.add_column(2., 0..);
//! let z = pb.add_column(1., 0..);
//! // constraint c1: x*3 + y*1 is bound to ]-∞; 6]
//! pb.add_row(..=6, &[(x, 3.), (y, 1.)]);
//! // constraint c2: y*1 +  z*2 is bound to ]-∞; 7]
//! pb.add_row(..=7, &[(y, 1.), (z, 2.)]);
//!
//! let solved = pb.optimise(Sense::Maximise).solve();
//!
//! assert_eq!(solved.status(), HighsModelStatus::Optimal);
//!
//! let solution = solved.get_solution();
//! // The expected solution is x=0  y=6  z=0.5
//! assert_eq!(solution.columns(), vec![0., 6., 0.5]);
//! // All the constraints are at their maximum
//! assert_eq!(solution.rows(), vec![6., 7.]);
//! ```
//!
//! ### Building a problem variable by variable with [ColProblem]
//!
//! Useful for resource allocation problems and other problems when you know in advance the number
//! of constraints and their bounds, but dynamically add new variables to the problem.
//!
//! This is slightly more efficient than building the problem constraint by constraint.
//!
//! ```
//! use highs::{ColProblem, Sense};
//! let mut pb = ColProblem::new();
//! // We cannot use more then 5 units of sugar in total.
//! let sugar = pb.add_row(..=5);
//! // We cannot use more then 3 units of milk in total.
//! let milk = pb.add_row(..=3);
//! // We have a first cake that we can sell for 2€. Baking it requires 1 unit of milk and 2 of sugar.
//! pb.add_integer_column(2., 0.., &[(sugar, 2.), (milk, 1.)]);
//! // We have a second cake that we can sell for 8€. Baking it requires 2 units of milk and 3 of sugar.
//! pb.add_integer_column(8., 0.., &[(sugar, 3.), (milk, 2.)]);
//! // Find the maximal possible profit
//! let solution = pb.optimise(Sense::Maximise).solve().get_solution();
//! // The solution is to bake 1 cake of each sort
//! assert_eq!(solution.columns(), vec![1., 1.]);
//! ```
//!
//! ```
//! use highs::{Sense, Model, HighsModelStatus, ColProblem};
//! // max: x + 2y + z
//! // under constraints:
//! // c1: 3x +  y      <= 6
//! // c2:       y + 2z <= 7
//! let mut pb = ColProblem::default();
//! let c1 = pb.add_row(..6.);
//! let c2 = pb.add_row(..7.);
//! // x
//! pb.add_column(1., 0.., &[(c1, 3.)]);
//! // y
//! pb.add_column(2., 0.., &[(c1, 1.), (c2, 1.)]);
//! // z
//! pb.add_column(1., 0.., vec![(c2, 2.)]);
//!
//! let solved = pb.optimise(Sense::Maximise).solve();
//!
//! assert_eq!(solved.status(), HighsModelStatus::Optimal);
//!
//! let solution = solved.get_solution();
//! // The expected solution is x=0  y=6  z=0.5
//! assert_eq!(solution.columns(), vec![0., 6., 0.5]);
//! // All the constraints are at their maximum
//! assert_eq!(solution.rows(), vec![6., 7.]);
//! ```
//!
//! ### Integer variables
//!
//! HiGHS supports mixed integer-linear programming.
//! You can use `add_integer_column` to add an integer variable to the problem,
//! and the solution is then guaranteed to contain a whole number as a value for this variable.
//!
//! ```
//! use highs::{Sense, Model, HighsModelStatus, ColProblem};
//! // maximize: x + 2y under constraints x + y <= 3.5 and x - y >= 1
//! let mut pb = ColProblem::default();
//! let c1 = pb.add_row(..3.5);
//! let c2 = pb.add_row(1..);
//! // x (continuous variable)
//! pb.add_column(1., 0.., &[(c1, 1.), (c2, 1.)]);
//! // y (integer variable)
//! pb.add_integer_column(2., 0.., &[(c1, 1.), (c2, -1.)]);
//! let solved = pb.optimise(Sense::Maximise).solve();
//! // The expected solution is x=2.5  y=1
//! assert_eq!(solved.get_solution().columns(), vec![2.5, 1.]);
//! ```

use std::convert::{TryFrom, TryInto};
use std::ffi::{c_void, CString};
use std::ops::{Bound, RangeBounds, Index};
use std::os::raw::c_int;

use highs_sys::*;

pub use matrix_col::{ColMatrix, Row};
pub use matrix_row::{Col, RowMatrix};
pub use status::{HighsModelStatus, HighsStatus};

use crate::options::HighsOptionValue;

/// A problem where variables are declared first, and constraints are then added dynamically.
/// See [`Problem<RowMatrix>`](Problem#impl-1).
pub type RowProblem = Problem<RowMatrix>;
/// A problem where constraints are declared first, and variables are then added dynamically.
/// See [`Problem<ColMatrix>`](Problem#impl).
pub type ColProblem = Problem<ColMatrix>;

mod matrix_col;
mod matrix_row;
mod options;
mod status;

/// A complete optimization problem.
/// Depending on the `MATRIX` type parameter, the problem will be built
/// constraint by constraint (with [ColProblem]), or
/// variable by variable (with [RowProblem])
#[derive(Debug, Clone, PartialEq, Default)]
pub struct Problem<MATRIX = ColMatrix> {
    // columns
    colcost: Vec<f64>,
    collower: Vec<f64>,
    colupper: Vec<f64>,
    // rows
    rowlower: Vec<f64>,
    rowupper: Vec<f64>,
    integrality: Option<Vec<HighsInt>>,
    matrix: MATRIX,
}

impl<MATRIX: Default> Problem<MATRIX>
where
    Problem<ColMatrix>: From<Problem<MATRIX>>,
{
    /// Number of variables in the problem
    pub fn num_cols(&self) -> usize {
        self.colcost.len()
    }

    /// Number of constraints in the problem
    pub fn num_rows(&self) -> usize {
        self.rowlower.len()
    }

    fn add_row_inner<N: Into<f64> + Copy, B: RangeBounds<N>>(&mut self, bounds: B) -> Row {
        let r = Row(self.num_rows().try_into().expect("too many rows"));
        let low = bound_value(bounds.start_bound()).unwrap_or(f64::NEG_INFINITY);
        let high = bound_value(bounds.end_bound()).unwrap_or(f64::INFINITY);
        self.rowlower.push(low);
        self.rowupper.push(high);
        r
    }

    fn add_column_inner<N: Into<f64> + Copy, B: RangeBounds<N>>(
        &mut self,
        col_factor: f64,
        bounds: B,
        is_integral: bool,
    ) {
        if is_integral && self.integrality.is_none() {
            self.integrality = Some(vec![0; self.num_cols()]);
        }
        if let Some(integrality) = &mut self.integrality {
            integrality.push(if is_integral { 1 } else { 0 });
        }
        self.colcost.push(col_factor);
        let low = bound_value(bounds.start_bound()).unwrap_or(f64::NEG_INFINITY);
        let high = bound_value(bounds.end_bound()).unwrap_or(f64::INFINITY);
        self.collower.push(low);
        self.colupper.push(high);
    }

    /// Create a model based on this problem. Don't solve it yet.
    /// If the problem is a [RowProblem], it will have to be converted to a [ColProblem] first,
    /// which takes an amount of time proportional to the size of the problem.
    /// If the problem is invalid (according to HiGHS), this function will panic.
    pub fn optimise(self, sense: Sense) -> Model {
        self.try_optimise(sense).expect("invalid problem")
    }

    /// Create a model based on this problem. Don't solve it yet.
    /// If the problem is a [RowProblem], it will have to be converted to a [ColProblem] first,
    /// which takes an amount of time proportional to the size of the problem.
    pub fn try_optimise(self, sense: Sense) -> Result<Model, HighsStatus> {
        let mut m = Model::try_new(self)?;
        m.set_sense(sense);
        Ok(m)
    }

    /// Create a new problem instance
    pub fn new() -> Self {
        Self::default()
    }
}

fn bound_value<N: Into<f64> + Copy>(b: Bound<&N>) -> Option<f64> {
    match b {
        Bound::Included(v) | Bound::Excluded(v) => Some((*v).into()),
        Bound::Unbounded => None,
    }
}

fn c(n: usize) -> HighsInt {
    n.try_into().expect("size too large for HiGHS")
}

macro_rules! highs_call {
    ($function_name:ident ($($param:expr),+)) => {
        try_handle_status(
            $function_name($($param),+),
            stringify!($function_name)
        )
    }
}

/// A model to solve
#[derive(Debug)]
pub struct Model {
    highs: HighsPtr,
}

/// A solved model
#[derive(Debug)]
pub struct SolvedModel {
    highs: HighsPtr,
}

/// Whether to maximize or minimize the objective function
#[repr(C)]
#[derive(Clone, Copy, Eq, PartialEq, Debug)]
pub enum Sense {
    /// max
    Maximise = OBJECTIVE_SENSE_MAXIMIZE as isize,
    /// min
    Minimise = OBJECTIVE_SENSE_MINIMIZE as isize,
}

impl Model {
    /// Set the optimization sense (minimize by default)
    pub fn set_sense(&mut self, sense: Sense) {
        let ret = unsafe { Highs_changeObjectiveSense(self.highs.mut_ptr(), sense as c_int) };
        assert_eq!(ret, STATUS_OK, "changeObjectiveSense failed");
    }

    /// Create a Highs model to be optimized (but don't solve it yet).
    /// If the given problem is a [RowProblem], it will have to be converted to a [ColProblem] first,
    /// which takes an amount of time proportional to the size of the problem.
    /// Panics if the problem is incoherent
    pub fn new<P: Into<Problem<ColMatrix>>>(problem: P) -> Self {
        Self::try_new(problem).expect("incoherent problem")
    }

    /// Create a Highs model to be optimized (but don't solve it yet).
    /// If the given problem is a [RowProblem], it will have to be converted to a [ColProblem] first,
    /// which takes an amount of time proportional to the size of the problem.
    /// Returns an error if the problem is incoherent
    pub fn try_new<P: Into<Problem<ColMatrix>>>(problem: P) -> Result<Self, HighsStatus> {
        let mut highs = HighsPtr::default();
        highs.make_quiet();
        let problem = problem.into();
        log::debug!(
            "Adding a problem with {} variables and {} constraints to HiGHS",
            problem.num_cols(),
            problem.num_rows()
        );
        let offset = 0.0;
        unsafe {
            if let Some(integrality) = &problem.integrality {
                highs_call!(Highs_passMip(
                    highs.mut_ptr(),
                    c(problem.num_cols()),
                    c(problem.num_rows()),
                    c(problem.matrix.avalue.len()),
                    MATRIX_FORMAT_COLUMN_WISE,
                    OBJECTIVE_SENSE_MINIMIZE,
                    offset,
                    problem.colcost.as_ptr(),
                    problem.collower.as_ptr(),
                    problem.colupper.as_ptr(),
                    problem.rowlower.as_ptr(),
                    problem.rowupper.as_ptr(),
                    problem.matrix.astart.as_ptr(),
                    problem.matrix.aindex.as_ptr(),
                    problem.matrix.avalue.as_ptr(),
                    integrality.as_ptr()
                ))
            } else {
                highs_call!(Highs_passLp(
                    highs.mut_ptr(),
                    c(problem.num_cols()),
                    c(problem.num_rows()),
                    c(problem.matrix.avalue.len()),
                    MATRIX_FORMAT_COLUMN_WISE,
                    OBJECTIVE_SENSE_MINIMIZE,
                    offset,
                    problem.colcost.as_ptr(),
                    problem.collower.as_ptr(),
                    problem.colupper.as_ptr(),
                    problem.rowlower.as_ptr(),
                    problem.rowupper.as_ptr(),
                    problem.matrix.astart.as_ptr(),
                    problem.matrix.aindex.as_ptr(),
                    problem.matrix.avalue.as_ptr()
                ))
            }
            .map(|_| Self { highs })
        }
    }

    /// Prevents writing anything to the standard output or to files when solving the model
    pub fn make_quiet(&mut self) {
        self.highs.make_quiet()
    }

    /// Set a custom parameter on the model.
    /// For the list of available options and their documentation, see:
    /// <https://www.maths.ed.ac.uk/hall/HiGHS/HighsOptions.html>
    ///
    /// ```
    /// # use highs::ColProblem;
    /// # use highs::Sense::Maximise;
    /// let mut model = ColProblem::default().optimise(Maximise);
    /// model.set_option("presolve", "off"); // disable the presolver
    /// model.set_option("solver", "ipm"); // use the ipm solver
    /// model.set_option("time_limit", 30.0); // stop after 30 seconds
    /// model.set_option("parallel", "on"); // use multiple cores
    /// model.set_option("threads", 4); // solve on 4 threads
    /// ```
    pub fn set_option<STR: Into<Vec<u8>>, V: HighsOptionValue>(&mut self, option: STR, value: V) {
        self.highs.set_option(option, value)
    }

    /// Find the optimal value for the problem, panic if the problem is incoherent
    pub fn solve(self) -> SolvedModel {
        self.try_solve().expect("HiGHS error: invalid problem")
    }

    /// Find the optimal value for the problem, return an error if the problem is incoherent
    pub fn try_solve(mut self) -> Result<SolvedModel, HighsStatus> {
        unsafe { highs_call!(Highs_run(self.highs.mut_ptr())) }
            .map(|_| SolvedModel { highs: self.highs })
    }

    /// Adds a new constraint to the highs model.
<<<<<<< HEAD
=======
    ///
    /// # Panics
    ///
    /// If HIGHS returns an error status value.
>>>>>>> 4b06a42a
    pub fn add_row(
        mut self,
        bounds: impl RangeBounds<f64>,
        row_factors: impl IntoIterator<Item = (Col, f64)>,
    ) -> Self {
        self.try_add_row(bounds, row_factors)
            .unwrap_or_else(|e| panic!("HiGHS error: {:?}", e));
        self
    }


    /// Tries to add a new constraint to the highs model.
    ///
    /// Returns the status of the model after adding the row.
    pub fn try_add_row(
        &mut self,
        bounds: impl RangeBounds<f64>,
        row_factors: impl IntoIterator<Item = (Col, f64)>,
    ) -> Result<HighsStatus, HighsStatus> {
        let (cols, factors): (Vec<_>, Vec<_>) = row_factors.into_iter().unzip();
        unsafe {
            highs_call!(
                Highs_addRow(
                    self.highs.mut_ptr(),
                    bound_value(bounds.start_bound()).unwrap_or(f64::NEG_INFINITY),
                    bound_value(bounds.end_bound()).unwrap_or(f64::INFINITY),
                    cols.len().try_into().unwrap(),
                    cols.into_iter().map(|c| c.0.try_into().unwrap()).collect::<Vec<_>>().as_ptr(),
                    factors.as_ptr()
                )
           )
        }
    }


    /// Adds a new variable to the highs model.
<<<<<<< HEAD
=======
    ///
    /// # Panics
    ///
    /// If HIGHS returns an error status value.
>>>>>>> 4b06a42a
    pub fn add_col(
        mut self,
        col_factor: f64,
        bounds: impl RangeBounds<f64>,
        row_factors: impl IntoIterator<Item = (Row, f64)>,
    ) -> Self {
        self.try_add_column(col_factor, bounds, row_factors)
            .unwrap_or_else(|e| panic!("HiGHS error: {:?}", e));
        self
    }

    /// Tries to add a new variable to the highs model.
    ///
    /// Returns the status of the model after adding the column.
    pub fn try_add_column(
        &mut self,
        col_factor: f64,
        bounds: impl RangeBounds<f64>,
        row_factors: impl IntoIterator<Item = (Row, f64)>,
    ) -> Result<HighsStatus, HighsStatus> {
        let (rows, factors): (Vec<_>, Vec<_>) = row_factors.into_iter().unzip();
        unsafe {
            highs_call!(
                Highs_addCol(
                    self.highs.mut_ptr(),
                    col_factor,
                    bound_value(bounds.start_bound()).unwrap_or(f64::NEG_INFINITY),
                    bound_value(bounds.end_bound()).unwrap_or(f64::INFINITY),
                    rows.len().try_into().unwrap(),
                    rows.into_iter().map(|r| r.0.try_into().unwrap()).collect::<Vec<_>>().as_ptr(),
                    factors.as_ptr()
                )
            )
        }
    }
}

impl From<SolvedModel> for Model {
    fn from(solved: SolvedModel) -> Self {
        Self {
            highs: solved.highs,
        }
    }
}

#[derive(Debug)]
struct HighsPtr(*mut c_void);

impl Drop for HighsPtr {
    fn drop(&mut self) {
        unsafe { Highs_destroy(self.0) }
    }
}

impl Default for HighsPtr {
    fn default() -> Self {
        Self(unsafe { Highs_create() })
    }
}

impl HighsPtr {
    // To be used instead of unsafe_mut_ptr wherever possible
    #[allow(dead_code)]
    const fn ptr(&self) -> *const c_void {
        self.0
    }

    // Needed until https://github.com/ERGO-Code/HiGHS/issues/479 is fixed
    unsafe fn unsafe_mut_ptr(&self) -> *mut c_void {
        self.0
    }

    fn mut_ptr(&mut self) -> *mut c_void {
        self.0
    }

    /// Prevents writing anything to the standard output when solving the model
    pub fn make_quiet(&mut self) {
        // setting log_file seems to cause a double free in Highs.
        // See https://github.com/rust-or/highs/issues/3
        // self.set_option(&b"log_file"[..], "");
        self.set_option(&b"output_flag"[..], false);
        self.set_option(&b"log_to_console"[..], false);
    }

    /// Set a custom parameter on the model
    pub fn set_option<STR: Into<Vec<u8>>, V: HighsOptionValue>(&mut self, option: STR, value: V) {
        let c_str = CString::new(option).expect("invalid option name");
        let status = unsafe { value.apply_to_highs(self.mut_ptr(), c_str.as_ptr()) };
        try_handle_status(status, "Highs_setOptionValue")
            .expect("An error was encountered in HiGHS.");
    }
}

impl SolvedModel {
    /// The status of the solution. Should be Optimal if everything went well
    pub fn status(&self) -> HighsModelStatus {
        let model_status = unsafe { Highs_getModelStatus(self.highs.unsafe_mut_ptr()) };
        HighsModelStatus::try_from(model_status).unwrap()
    }

    /// Get the solution to the problem
    pub fn get_solution(&self) -> Solution {
        let cols = self.num_cols();
        let rows = self.num_rows();
        let mut colvalue: Vec<f64> = vec![0.; cols];
        let mut coldual: Vec<f64> = vec![0.; cols];
        let mut rowvalue: Vec<f64> = vec![0.; rows];
        let mut rowdual: Vec<f64> = vec![0.; rows];

        // Get the primal and dual solution
        unsafe {
            Highs_getSolution(
                self.highs.unsafe_mut_ptr(),
                colvalue.as_mut_ptr(),
                coldual.as_mut_ptr(),
                rowvalue.as_mut_ptr(),
                rowdual.as_mut_ptr(),
            );
        }

        Solution {
            colvalue,
            coldual,
            rowvalue,
            rowdual,
        }
    }

    /// Number of variables
    fn num_cols(&self) -> usize {
        let n = unsafe { Highs_getNumCols(self.highs.unsafe_mut_ptr()) };
        n.try_into().expect("invalid number of columns")
    }

    /// Number of constraints
    fn num_rows(&self) -> usize {
        let n = unsafe { Highs_getNumRows(self.highs.unsafe_mut_ptr()) };
        n.try_into().expect("invalid number of rows")
    }
}

/// Concrete values of the solution
#[derive(Clone, Debug)]
pub struct Solution {
    colvalue: Vec<f64>,
    coldual: Vec<f64>,
    rowvalue: Vec<f64>,
    rowdual: Vec<f64>,
}

impl Solution {
    /// The optimal values for each variables (in the order they were added)
    pub fn columns(&self) -> &[f64] {
        &self.colvalue
    }
    /// The optimal values for each variables in the dual problem (in the order they were added)
    pub fn dual_columns(&self) -> &[f64] {
        &self.coldual
    }
    /// The value of the constraint functions
    pub fn rows(&self) -> &[f64] {
        &self.rowvalue
    }
    /// The value of the constraint functions in the dual problem
    pub fn dual_rows(&self) -> &[f64] {
        &self.rowdual
    }
}

impl Index<Col> for Solution {
    type Output = f64;
    fn index(&self, col: Col) -> &f64 {
        &self.colvalue[col.0]
    }
}

fn try_handle_status(status: c_int, msg: &str) -> Result<HighsStatus, HighsStatus> {
    let status_enum = HighsStatus::try_from(status)
        .expect("HiGHS returned an unexpected status value. Please report it as a bug to https://github.com/rust-or/highs/issues");
    match status_enum {
        status @ HighsStatus::OK => Ok(status),
        status @ HighsStatus::Warning => {
            log::warn!("HiGHS emitted a warning: {}", msg);
            Ok(status)
        }
        error => Err(error),
    }
}

#[cfg(test)]
mod test {
    use super::*;

    fn test_coefs(coefs: [f64; 2]) {
        // See: https://github.com/rust-or/highs/issues/5
        let mut problem = RowProblem::new();
        // Minimize x + y subject to x ≥ 0, y ≥ 0.
        let x = problem.add_column(1., -1..);
        let y = problem.add_column(1., 0..);
        problem.add_row(..1, [x, y].iter().copied().zip(coefs)); // 1 ≥ x + c y.
        let solution = problem.optimise(Sense::Minimise).solve().get_solution();
        assert_eq!([-1., 0.], solution.columns());
    }

    #[test]
    fn test_single_zero_coef() {
        test_coefs([1.0, 0.0]);
        test_coefs([0.0, 1.0]);
    }

    #[test]
    fn test_all_zero_coefs() {
        test_coefs([0.0, 0.0])
    }

    #[test]
    fn test_no_zero_coefs() {
        test_coefs([1.0, 1.0])
    }

    #[test]
    fn test_infeasible_empty_row() {
        let mut problem = RowProblem::new();
        let row_factors: &[(Col, f64)] = &[];
        problem.add_row(2..3, row_factors);
        let _ = problem.optimise(Sense::Minimise).try_solve();
    }

    #[test]
    fn test_add_row_and_col() {
        let mut model = Model::new::<Problem<ColMatrix>>(Problem::default())
            .add_col(1., 1.0.., vec![])
            .add_row(..1.0, vec![(Col(0), 1.0)]);
        let solved = model.solve();
        assert_eq!(solved.status(), HighsModelStatus::Optimal);
<<<<<<< HEAD
=======
        let solution = solved.get_solution();
        assert_eq!(solution.columns(), vec![1.0]);
>>>>>>> 4b06a42a

        let model = Model::from(solved)
            .add_col(1., ..1.0, vec![])
            .add_row(2.0.., vec![(Col(1), 1.0)]);
        let solved = model.solve();
        assert_eq!(solved.status(), HighsModelStatus::Infeasible);
    }
}<|MERGE_RESOLUTION|>--- conflicted
+++ resolved
@@ -364,13 +364,10 @@
     }
 
     /// Adds a new constraint to the highs model.
-<<<<<<< HEAD
-=======
     ///
     /// # Panics
     ///
     /// If HIGHS returns an error status value.
->>>>>>> 4b06a42a
     pub fn add_row(
         mut self,
         bounds: impl RangeBounds<f64>,
@@ -407,13 +404,10 @@
 
 
     /// Adds a new variable to the highs model.
-<<<<<<< HEAD
-=======
     ///
     /// # Panics
     ///
     /// If HIGHS returns an error status value.
->>>>>>> 4b06a42a
     pub fn add_col(
         mut self,
         col_factor: f64,
@@ -650,11 +644,8 @@
             .add_row(..1.0, vec![(Col(0), 1.0)]);
         let solved = model.solve();
         assert_eq!(solved.status(), HighsModelStatus::Optimal);
-<<<<<<< HEAD
-=======
         let solution = solved.get_solution();
         assert_eq!(solution.columns(), vec![1.0]);
->>>>>>> 4b06a42a
 
         let model = Model::from(solved)
             .add_col(1., ..1.0, vec![])
