#![forbid(missing_docs)]
//! Safe rust binding to the [HiGHS](https://highs.dev) linear programming solver.
//!
//! ## Usage example
//!
//! ### Building a problem constraint by constraint with [RowProblem]
//!
//! Useful for traditional problem modelling where you first declare your variables, then add
//!constraints one by one.
//!
//! ```
//! use highs::{Sense, Model, HighsModelStatus, RowProblem};
//! // max: x + 2y + z
//! // under constraints:
//! // c1: 3x +  y      <= 6
//! // c2:       y + 2z <= 7
//! let mut pb = RowProblem::default();
//! // Create a variable named x, with a coefficient of 1 in the objective function,
//! // that is bound between 0 and +∞.
//! let x = pb.add_column(1., 0..);
//! let y = pb.add_column(2., 0..);
//! let z = pb.add_column(1., 0..);
//! // constraint c1: x*3 + y*1 is bound to ]-∞; 6]
//! pb.add_row(..=6, &[(x, 3.), (y, 1.)]);
//! // constraint c2: y*1 +  z*2 is bound to ]-∞; 7]
//! pb.add_row(..=7, &[(y, 1.), (z, 2.)]);
//!
//! let solved = pb.optimise(Sense::Maximise).solve();
//!
//! assert_eq!(solved.status(), HighsModelStatus::Optimal);
//!
//! let solution = solved.get_solution();
//! // The expected solution is x=0  y=6  z=0.5
//! assert_eq!(solution.columns(), vec![0., 6., 0.5]);
//! // All the constraints are at their maximum
//! assert_eq!(solution.rows(), vec![6., 7.]);
//! ```
//!
//! ### Building a problem variable by variable with [ColProblem]
//!
//! Useful for resource allocation problems and other problems when you know in advance the number
//! of constraints and their bounds, but dynamically add new variables to the problem.
//!
//! This is slightly more efficient than building the problem constraint by constraint.
//!
//! ```
//! use highs::{ColProblem, Sense};
//! let mut pb = ColProblem::new();
//! // We cannot use more then 5 units of sugar in total.
//! let sugar = pb.add_row(..=5);
//! // We cannot use more then 3 units of milk in total.
//! let milk = pb.add_row(..=3);
//! // We have a first cake that we can sell for 2€. Baking it requires 1 unit of milk and 2 of sugar.
//! pb.add_integer_column(2., 0.., &[(sugar, 2.), (milk, 1.)]);
//! // We have a second cake that we can sell for 8€. Baking it requires 2 units of milk and 3 of sugar.
//! pb.add_integer_column(8., 0.., &[(sugar, 3.), (milk, 2.)]);
//! // Find the maximal possible profit
//! let solution = pb.optimise(Sense::Maximise).solve().get_solution();
//! // The solution is to bake 1 cake of each sort
//! assert_eq!(solution.columns(), vec![1., 1.]);
//! ```
//!
//! ```
//! use highs::{Sense, Model, HighsModelStatus, ColProblem};
//! // max: x + 2y + z
//! // under constraints:
//! // c1: 3x +  y      <= 6
//! // c2:       y + 2z <= 7
//! let mut pb = ColProblem::default();
//! let c1 = pb.add_row(..6.);
//! let c2 = pb.add_row(..7.);
//! // x
//! pb.add_column(1., 0.., &[(c1, 3.)]);
//! // y
//! pb.add_column(2., 0.., &[(c1, 1.), (c2, 1.)]);
//! // z
//! pb.add_column(1., 0.., vec![(c2, 2.)]);
//!
//! let solved = pb.optimise(Sense::Maximise).solve();
//!
//! assert_eq!(solved.status(), HighsModelStatus::Optimal);
//!
//! let solution = solved.get_solution();
//! // The expected solution is x=0  y=6  z=0.5
//! assert_eq!(solution.columns(), vec![0., 6., 0.5]);
//! // All the constraints are at their maximum
//! assert_eq!(solution.rows(), vec![6., 7.]);
//! ```
//!
//! ### Integer variables
//!
//! HiGHS supports mixed integer-linear programming.
//! You can use `add_integer_column` to add an integer variable to the problem,
//! and the solution is then guaranteed to contain a whole number as a value for this variable.
//!
//! ```
//! use highs::{Sense, Model, HighsModelStatus, ColProblem};
//! // maximize: x + 2y under constraints x + y <= 3.5 and x - y >= 1
//! let mut pb = ColProblem::default();
//! let c1 = pb.add_row(..3.5);
//! let c2 = pb.add_row(1..);
//! // x (continuous variable)
//! pb.add_column(1., 0.., &[(c1, 1.), (c2, 1.)]);
//! // y (integer variable)
//! pb.add_integer_column(2., 0.., &[(c1, 1.), (c2, -1.)]);
//! let solved = pb.optimise(Sense::Maximise).solve();
//! // The expected solution is x=2.5  y=1
//! assert_eq!(solved.get_solution().columns(), vec![2.5, 1.]);
//! ```

use std::convert::{TryFrom, TryInto};
use std::ffi::{c_void, CString};
use std::num::TryFromIntError;
use std::ops::{Bound, Index, RangeBounds};
use std::os::raw::c_int;

use highs_sys::*;

pub use matrix_col::{ColMatrix, Row};
pub use matrix_row::{Col, RowMatrix};
pub use status::{HighsModelStatus, HighsStatus};

use crate::options::HighsOptionValue;

/// A problem where variables are declared first, and constraints are then added dynamically.
/// See [`Problem<RowMatrix>`](Problem#impl-1).
pub type RowProblem = Problem<RowMatrix>;
/// A problem where constraints are declared first, and variables are then added dynamically.
/// See [`Problem<ColMatrix>`](Problem#impl).
pub type ColProblem = Problem<ColMatrix>;

mod matrix_col;
mod matrix_row;
mod options;
mod status;

/// A complete optimization problem.
/// Depending on the `MATRIX` type parameter, the problem will be built
/// constraint by constraint (with [ColProblem]), or
/// variable by variable (with [RowProblem])
#[derive(Debug, Clone, PartialEq, Default)]
pub struct Problem<MATRIX = ColMatrix> {
    // columns
    colcost: Vec<f64>,
    collower: Vec<f64>,
    colupper: Vec<f64>,
    // rows
    rowlower: Vec<f64>,
    rowupper: Vec<f64>,
    integrality: Option<Vec<HighsInt>>,
    matrix: MATRIX,
}

impl<MATRIX: Default> Problem<MATRIX>
where
    Problem<ColMatrix>: From<Problem<MATRIX>>,
{
    /// Number of variables in the problem
    pub fn num_cols(&self) -> usize {
        self.colcost.len()
    }

    /// Number of constraints in the problem
    pub fn num_rows(&self) -> usize {
        self.rowlower.len()
    }

    fn add_row_inner<N: Into<f64> + Copy, B: RangeBounds<N>>(&mut self, bounds: B) -> Row {
        let r = self.num_rows().try_into().expect("too many rows");
        let low = bound_value(bounds.start_bound()).unwrap_or(f64::NEG_INFINITY);
        let high = bound_value(bounds.end_bound()).unwrap_or(f64::INFINITY);
        self.rowlower.push(low);
        self.rowupper.push(high);
        r
    }

    fn add_column_inner<N: Into<f64> + Copy, B: RangeBounds<N>>(
        &mut self,
        col_factor: f64,
        bounds: B,
        is_integral: bool,
    ) {
        if is_integral && self.integrality.is_none() {
            self.integrality = Some(vec![0; self.num_cols()]);
        }
        if let Some(integrality) = &mut self.integrality {
            integrality.push(if is_integral { 1 } else { 0 });
        }
        self.colcost.push(col_factor);
        let low = bound_value(bounds.start_bound()).unwrap_or(f64::NEG_INFINITY);
        let high = bound_value(bounds.end_bound()).unwrap_or(f64::INFINITY);
        self.collower.push(low);
        self.colupper.push(high);
    }

    /// Create a model based on this problem. Don't solve it yet.
    /// If the problem is a [RowProblem], it will have to be converted to a [ColProblem] first,
    /// which takes an amount of time proportional to the size of the problem.
    /// If the problem is invalid (according to HiGHS), this function will panic.
    pub fn optimise(self, sense: Sense) -> Model {
        self.try_optimise(sense).expect("invalid problem")
    }

    /// Create a model based on this problem. Don't solve it yet.
    /// If the problem is a [RowProblem], it will have to be converted to a [ColProblem] first,
    /// which takes an amount of time proportional to the size of the problem.
    pub fn try_optimise(self, sense: Sense) -> Result<Model, HighsStatus> {
        let mut m = Model::try_new(self)?;
        m.set_sense(sense);
        Ok(m)
    }

    /// Create a new problem instance
    pub fn new() -> Self {
        Self::default()
    }
}

fn bound_value<N: Into<f64> + Copy>(b: Bound<&N>) -> Option<f64> {
    match b {
        Bound::Included(v) | Bound::Excluded(v) => Some((*v).into()),
        Bound::Unbounded => None,
    }
}

fn c(n: usize) -> HighsInt {
    n.try_into().expect("size too large for HiGHS")
}

macro_rules! highs_call {
    ($function_name:ident ($($param:expr),+)) => {
        try_handle_status(
            $function_name($($param),+),
            stringify!($function_name)
        )
    }
}

/// A model to solve
#[derive(Debug)]
pub struct Model {
    highs: HighsPtr,
}

/// A solved model
#[derive(Debug)]
pub struct SolvedModel {
    highs: HighsPtr,
}

/// Whether to maximize or minimize the objective function
#[repr(C)]
#[derive(Clone, Copy, Eq, PartialEq, Debug)]
pub enum Sense {
    /// max
    Maximise = OBJECTIVE_SENSE_MAXIMIZE as isize,
    /// min
    Minimise = OBJECTIVE_SENSE_MINIMIZE as isize,
}

impl Default for Model {
    fn default() -> Self {
        Self::new::<Problem<ColMatrix>>(Problem::default())
    }
}

impl Model {
    /// number of columns
    pub fn num_cols(&self) -> usize {
        unsafe { Highs_getNumCols(self.highs.ptr()) as usize }
    }

    /// number of rows
    pub fn num_rows(&self) -> usize {
        unsafe { Highs_getNumRows(self.highs.ptr()) as usize }
    }

    /// Set the optimization sense (minimize by default)
    pub fn set_sense(&mut self, sense: Sense) {
        let ret = unsafe { Highs_changeObjectiveSense(self.highs.mut_ptr(), sense as c_int) };
        assert_eq!(ret, STATUS_OK, "changeObjectiveSense failed");
    }

    /// Create a Highs model to be optimized (but don't solve it yet).
    /// If the given problem is a [RowProblem], it will have to be converted to a [ColProblem] first,
    /// which takes an amount of time proportional to the size of the problem.
    /// Panics if the problem is incoherent
    pub fn new<P: Into<Problem<ColMatrix>>>(problem: P) -> Self {
        Self::try_new(problem).expect("incoherent problem")
    }

    /// Create a Highs model to be optimized (but don't solve it yet).
    /// If the given problem is a [RowProblem], it will have to be converted to a [ColProblem] first,
    /// which takes an amount of time proportional to the size of the problem.
    /// Returns an error if the problem is incoherent
    pub fn try_new<P: Into<Problem<ColMatrix>>>(problem: P) -> Result<Self, HighsStatus> {
        let mut highs = HighsPtr::default();
        highs.make_quiet();
        let problem = problem.into();
        log::debug!(
            "Adding a problem with {} variables and {} constraints to HiGHS",
            problem.num_cols(),
            problem.num_rows()
        );
        let offset = 0.0;
        unsafe {
            if let Some(integrality) = &problem.integrality {
                highs_call!(Highs_passMip(
                    highs.mut_ptr(),
                    c(problem.num_cols()),
                    c(problem.num_rows()),
                    c(problem.matrix.avalue.len()),
                    MATRIX_FORMAT_COLUMN_WISE,
                    OBJECTIVE_SENSE_MINIMIZE,
                    offset,
                    problem.colcost.as_ptr(),
                    problem.collower.as_ptr(),
                    problem.colupper.as_ptr(),
                    problem.rowlower.as_ptr(),
                    problem.rowupper.as_ptr(),
                    problem.matrix.astart.as_ptr(),
                    problem.matrix.aindex.as_ptr(),
                    problem.matrix.avalue.as_ptr(),
                    integrality.as_ptr()
                ))
            } else {
                highs_call!(Highs_passLp(
                    highs.mut_ptr(),
                    c(problem.num_cols()),
                    c(problem.num_rows()),
                    c(problem.matrix.avalue.len()),
                    MATRIX_FORMAT_COLUMN_WISE,
                    OBJECTIVE_SENSE_MINIMIZE,
                    offset,
                    problem.colcost.as_ptr(),
                    problem.collower.as_ptr(),
                    problem.colupper.as_ptr(),
                    problem.rowlower.as_ptr(),
                    problem.rowupper.as_ptr(),
                    problem.matrix.astart.as_ptr(),
                    problem.matrix.aindex.as_ptr(),
                    problem.matrix.avalue.as_ptr()
                ))
            }
            .map(|_| Self { highs })
        }
    }

    /// Prevents writing anything to the standard output or to files when solving the model
    pub fn make_quiet(&mut self) {
        self.highs.make_quiet()
    }

    /// Set a custom parameter on the model.
    /// For the list of available options and their documentation, see:
    /// <https://www.maths.ed.ac.uk/hall/HiGHS/HighsOptions.html>
    ///
    /// ```
    /// # use highs::ColProblem;
    /// # use highs::Sense::Maximise;
    /// let mut model = ColProblem::default().optimise(Maximise);
    /// model.set_option("presolve", "off"); // disable the presolver
    /// model.set_option("solver", "ipm"); // use the ipm solver
    /// model.set_option("time_limit", 30.0); // stop after 30 seconds
    /// model.set_option("parallel", "on"); // use multiple cores
    /// model.set_option("threads", 4); // solve on 4 threads
    /// ```
    pub fn set_option<STR: Into<Vec<u8>>, V: HighsOptionValue>(&mut self, option: STR, value: V) {
        self.highs.set_option(option, value)
    }

    /// Find the optimal value for the problem, panic if the problem is incoherent
    pub fn solve(self) -> SolvedModel {
        self.try_solve().expect("HiGHS error: invalid problem")
    }

    /// Find the optimal value for the problem, return an error if the problem is incoherent
    pub fn try_solve(mut self) -> Result<SolvedModel, HighsStatus> {
        unsafe { highs_call!(Highs_run(self.highs.mut_ptr())) }
            .map(|_| SolvedModel { highs: self.highs })
    }

    /// Adds a new constraint to the highs model.
    ///
    /// Returns the added row index.
    ///
    /// # Panics
    ///
    /// If HIGHS returns an error status value.
    pub fn add_row(
        &mut self,
        bounds: impl RangeBounds<f64>,
        row_factors: impl IntoIterator<Item = (Col, f64)>,
    ) -> Row {
        self.try_add_row(bounds, row_factors)
            .unwrap_or_else(|e| panic!("HiGHS error: {:?}", e))
    }

    /// Tries to add a new constraint to the highs model.
    ///
    /// Returns the added row index, or the error status value if HIGHS returned an error status.
    pub fn try_add_row(
        &mut self,
        bounds: impl RangeBounds<f64>,
        row_factors: impl IntoIterator<Item = (Col, f64)>,
    ) -> Result<Row, HighsStatus> {
        let (cols, factors): (Vec<_>, Vec<_>) = row_factors.into_iter().unzip();

        unsafe {
            highs_call!(Highs_addRow(
                self.highs.mut_ptr(),
                bound_value(bounds.start_bound()).unwrap_or(f64::NEG_INFINITY),
                bound_value(bounds.end_bound()).unwrap_or(f64::INFINITY),
                cols.len().try_into().unwrap(),
                cols.into_iter()
                    .map(|c| c.try_into().unwrap())
                    .collect::<Vec<_>>()
                    .as_ptr(),
                factors.as_ptr()
            ))
        }?;

        Ok(((self.highs.num_rows()? - 1) as c_int).try_into().unwrap())
    }

    /// Adds a new variable to the highs model.
    ///
    /// Returns the added column index.
    ///
    /// # Panics
    ///
    /// If HIGHS returns an error status value.
    pub fn add_col(
        &mut self,
        col_factor: f64,
        bounds: impl RangeBounds<f64>,
        row_factors: impl IntoIterator<Item = (Row, f64)>,
    ) -> Col {
        self.try_add_column(col_factor, bounds, row_factors)
            .unwrap_or_else(|e| panic!("HiGHS error: {:?}", e))
    }

    /// Tries to add a new variable to the highs model.
    ///
    /// Returns the added column index, or the error status value if HIGHS returned an error status.
    pub fn try_add_column(
        &mut self,
        col_factor: f64,
        bounds: impl RangeBounds<f64>,
        row_factors: impl IntoIterator<Item = (Row, f64)>,
    ) -> Result<Col, HighsStatus> {
        let (rows, factors): (Vec<_>, Vec<_>) = row_factors.into_iter().unzip();
        unsafe {
            highs_call!(Highs_addCol(
                self.highs.mut_ptr(),
                col_factor,
                bound_value(bounds.start_bound()).unwrap_or(f64::NEG_INFINITY),
                bound_value(bounds.end_bound()).unwrap_or(f64::INFINITY),
                rows.len().try_into().unwrap(),
                rows.into_iter()
                    .map(|r| r.try_into().unwrap())
                    .collect::<Vec<_>>()
                    .as_ptr(),
                factors.as_ptr()
            ))
        }?;

        Ok(self.highs.num_cols()? - 1)
    }

    /// Deletes a constraint from the highs model.
    ///
    /// # Panics
    ///
    /// If HIGHS returns an error status value.
    pub fn del_row(&mut self, row: Row) {
        self.try_del_row(row)
            .unwrap_or_else(|e| panic!("HiGHS error: {:?}", e))
    }

    /// Tries to delete a constraint from the highs model.
    ///
    /// Returns an error status value if HIGHS returned an error status.
    pub fn try_del_row(&mut self, row: Row) -> Result<(), HighsStatus> {
        self.try_del_rows(vec![row])
    }

    /// Deletes constraints from the highs model.
    ///
    /// # Panics
    ///
    /// If HIGHS returns an error status value.
    ///
    pub fn del_rows(&mut self, rows: Vec<Row>) {
        self.try_del_rows(rows)
            .unwrap_or_else(|e| panic!("HiGHS error: {:?}", e))
    }

    /// Tries to delete constraints from the highs model.
    ///
    /// Returns an error status value if HIGHS returned an error status.
    pub fn try_del_rows(&mut self, rows: Vec<Row>) -> Result<(), HighsStatus> {
        unsafe {
            highs_call!(Highs_deleteRowsBySet(
                self.highs.mut_ptr(),
                rows.len().try_into().unwrap(),
                rows.into_iter()
                    .map(|r| r.try_into().unwrap())
                    .collect::<Vec<_>>()
                    .as_ptr()
            ))?
        };

        Ok(())
    }

    /// Deletes a variable from the highs model.
    ///
    /// # Panics
    ///
    /// If HIGHS returns an error status value.
    pub fn del_col(&mut self, col: Col) {
        self.try_del_col(col)
            .unwrap_or_else(|e| panic!("HiGHS error: {:?}", e))
    }

    /// Tries to delete a variable from the highs model.
    ///
    /// Returns an error status value if HIGHS returned an error status.
    pub fn try_del_col(&mut self, col: Col) -> Result<(), HighsStatus> {
        self.try_del_cols(vec![col])
    }

    /// Deletes variables from the highs model.
    ///
    /// # Panics
    ///
    /// If HIGHS returns an error status value.
    pub fn del_cols(&mut self, cols: Vec<Col>) {
        self.try_del_cols(cols)
            .unwrap_or_else(|e| panic!("HiGHS error: {:?}", e))
    }

    /// Tries to delete variables from the highs model.
    ///
    /// Returns an error status value if HIGHS returned an error status.
    pub fn try_del_cols(&mut self, cols: Vec<Col>) -> Result<(), HighsStatus> {
        unsafe {
            highs_call!(Highs_deleteColsBySet(
                self.highs.mut_ptr(),
                cols.len().try_into().unwrap(),
                cols.into_iter()
                    .map(|c| c.try_into().unwrap())
                    .collect::<Vec<_>>()
                    .as_ptr()
            ))?
        };

        Ok(())
    }

    /// Tries to change the bounds of constraints from the highs model.
    ///
    /// Returns an error status value if HIGHS returned an error status.
    pub fn try_change_rows_bounds(
        &mut self,
        rows: Vec<Row>,
        bounds: impl RangeBounds<f64>,
    ) -> Result<(), HighsStatus> {
        let size = rows.len();
        unsafe {
            highs_call!(
                Highs_changeRowsBoundsBySet(
                    self.highs.mut_ptr(),
                    size.try_into().unwrap(),
                    rows.into_iter().map(|r| r.0.try_into().unwrap()).collect::<Vec<_>>().as_ptr(),
                    vec![bound_value(bounds.start_bound()).unwrap_or(f64::NEG_INFINITY); size].as_ptr(),
                    vec![bound_value(bounds.end_bound()).unwrap_or(f64::INFINITY); size].as_ptr()
                )
           )?
        };

        Ok(())
    }


    /// Tries to change the bounds of constraints from the highs model.
    ///
    /// Returns an error status value if HIGHS returned an error status.
    pub fn try_change_row_bounds(
        &mut self,
        row: Row,
        bounds: impl RangeBounds<f64>,
    ) -> Result<(), HighsStatus> {
        unsafe {
<<<<<<< HEAD
            highs_call!(
                Highs_changeRowsBoundsBySet(
                    self.highs.mut_ptr(),
                    1,
                    vec![row].into_iter().map(|r| r.0.try_into().unwrap()).collect::<Vec<_>>().as_ptr(),
                    vec![bound_value(bounds.start_bound()).unwrap_or(f64::NEG_INFINITY)].as_ptr(),
                    vec![bound_value(bounds.end_bound()).unwrap_or(f64::INFINITY)].as_ptr()
                )
           )?
=======
            highs_call!(Highs_changeRowsBoundsBySet(
                self.highs.mut_ptr(),
                1,
                vec![row as c_int].as_ptr(),
                vec![bound_value(bounds.start_bound()).unwrap_or(f64::NEG_INFINITY)].as_ptr(),
                vec![bound_value(bounds.end_bound()).unwrap_or(f64::INFINITY)].as_ptr()
            ))?
>>>>>>> 02f8a3c2
        };

        Ok(())
    }



    /// Changes the bounds of a constraint from the highs model.
    ///
    /// # Panics
    ///
    /// If HIGHS returns an error status value.
    pub fn change_row_bounds(&mut self, row: Row, bounds: impl RangeBounds<f64>) {
        self.try_change_row_bounds(row, bounds)
            .unwrap_or_else(|e| panic!("HiGHS error: {:?}", e))
    }

    /// Changes the bounds of a variable (column) in the highs model.
    pub fn change_col_bounds(&mut self, col: Col, bounds: impl RangeBounds<f64>) {
        self.try_change_col_bounds(col, bounds)
            .unwrap_or_else(|e| panic!("HiGHS error: {:?}", e))
    }

    /// Tries to change the bounds of a variable (column) in the highs model.
    pub fn try_change_col_bounds(
        &mut self,
        col: Col,
        bounds: impl RangeBounds<f64>,
    ) -> Result<(), HighsStatus> {
        let col_indices = vec![col as i32];
        unsafe {
            highs_call!(Highs_changeColsBoundsBySet(
                self.highs.mut_ptr(),
                1,
                col_indices.as_ptr(),
                vec![bound_value(bounds.start_bound()).unwrap_or(f64::NEG_INFINITY)].as_ptr(),
                vec![bound_value(bounds.end_bound()).unwrap_or(f64::INFINITY)].as_ptr()
            ))?
        };
        Ok(())
    }

    /// Changes the objective coefficient of a variable in the highs model.
    ///
    /// # Panics
    ///
    /// If HIGHS returns an error status value.
    pub fn change_col_cost(&mut self, col: Col, cost: f64) {
        self.try_change_col_cost(col, cost)
            .unwrap_or_else(|e| panic!("HiGHS error: {:?}", e))
    }

<<<<<<< HEAD


    /// Changes the bounds of constraints from the highs model.
    ///
    /// # Panics
    ///
    /// If HIGHS returns an error status value.
    pub fn change_rows_bounds(
        &mut self,
        rows: Vec<Row>,
        bounds: impl RangeBounds<f64>,
    ) {
        self.try_change_rows_bounds(rows, bounds)
            .unwrap_or_else(|e| panic!("HiGHS error: {:?}", e))
=======
    /// Tries to change the objective coefficient of a variable in the highs model.
    /// Returns an error status value if HIGHS returned an error status.
    pub fn try_change_col_cost(&mut self, col: Col, cost: f64) -> Result<(), HighsStatus> {
        let col_indices = vec![col as i32];
        unsafe {
            highs_call!(Highs_changeColsCostBySet(
                self.highs.mut_ptr(),
                1,
                col_indices.as_ptr(),
                vec![cost].as_ptr()
            ))?
        };
        Ok(())
>>>>>>> 02f8a3c2
    }
}

impl From<SolvedModel> for Model {
    fn from(solved: SolvedModel) -> Self {
        Self {
            highs: solved.highs,
        }
    }
}

#[derive(Debug)]
struct HighsPtr(*mut c_void);

impl Drop for HighsPtr {
    fn drop(&mut self) {
        unsafe { Highs_destroy(self.0) }
    }
}

impl Default for HighsPtr {
    fn default() -> Self {
        Self(unsafe { Highs_create() })
    }
}

impl HighsPtr {
    // To be used instead of unsafe_mut_ptr wherever possible
    #[allow(dead_code)]
    const fn ptr(&self) -> *const c_void {
        self.0
    }

    // Needed until https://github.com/ERGO-Code/HiGHS/issues/479 is fixed
    unsafe fn unsafe_mut_ptr(&self) -> *mut c_void {
        self.0
    }

    fn mut_ptr(&mut self) -> *mut c_void {
        self.0
    }

    /// Prevents writing anything to the standard output when solving the model
    pub fn make_quiet(&mut self) {
        // setting log_file seems to cause a double free in Highs.
        // See https://github.com/rust-or/highs/issues/3
        // self.set_option(&b"log_file"[..], "");
        self.set_option(&b"output_flag"[..], false);
        self.set_option(&b"log_to_console"[..], false);
    }

    /// Set a custom parameter on the model
    pub fn set_option<STR: Into<Vec<u8>>, V: HighsOptionValue>(&mut self, option: STR, value: V) {
        let c_str = CString::new(option).expect("invalid option name");
        let status = unsafe { value.apply_to_highs(self.mut_ptr(), c_str.as_ptr()) };
        try_handle_status(status, "Highs_setOptionValue")
            .expect("An error was encountered in HiGHS.");
    }

    /// Number of variables
    fn num_cols(&self) -> Result<usize, TryFromIntError> {
        let n = unsafe { Highs_getNumCols(self.0) };
        n.try_into()
    }

    /// Number of constraints
    fn num_rows(&self) -> Result<usize, TryFromIntError> {
        let n = unsafe { Highs_getNumRows(self.0) };
        n.try_into()
    }
}

impl SolvedModel {
    /// The status of the solution. Should be Optimal if everything went well
    pub fn status(&self) -> HighsModelStatus {
        let model_status = unsafe { Highs_getModelStatus(self.highs.unsafe_mut_ptr()) };
        HighsModelStatus::try_from(model_status).unwrap()
    }

    /// Get the solution to the problem
    pub fn get_solution(&self) -> Solution {
        let cols = self.num_cols();
        let rows = self.num_rows();
        let mut colvalue: Vec<f64> = vec![0.; cols];
        let mut coldual: Vec<f64> = vec![0.; cols];
        let mut rowvalue: Vec<f64> = vec![0.; rows];
        let mut rowdual: Vec<f64> = vec![0.; rows];

        // Get the primal and dual solution
        unsafe {
            Highs_getSolution(
                self.highs.unsafe_mut_ptr(),
                colvalue.as_mut_ptr(),
                coldual.as_mut_ptr(),
                rowvalue.as_mut_ptr(),
                rowdual.as_mut_ptr(),
            );
        }

        Solution {
            colvalue,
            coldual,
            rowvalue,
            rowdual,
        }
    }

    /// Number of variables
    fn num_cols(&self) -> usize {
        self.highs.num_cols().expect("invalid number of columns")
    }

    /// Number of constraints
    fn num_rows(&self) -> usize {
        self.highs.num_rows().expect("invalid number of rows")
    }
}

/// Concrete values of the solution
#[derive(Clone, Debug)]
pub struct Solution {
    colvalue: Vec<f64>,
    coldual: Vec<f64>,
    rowvalue: Vec<f64>,
    rowdual: Vec<f64>,
}

impl Solution {
    /// The optimal values for each variables (in the order they were added)
    pub fn columns(&self) -> &[f64] {
        &self.colvalue
    }
    /// The optimal values for each variables in the dual problem (in the order they were added)
    pub fn dual_columns(&self) -> &[f64] {
        &self.coldual
    }
    /// The value of the constraint functions
    pub fn rows(&self) -> &[f64] {
        &self.rowvalue
    }
    /// The value of the constraint functions in the dual problem
    pub fn dual_rows(&self) -> &[f64] {
        &self.rowdual
    }
}

impl Index<Col> for Solution {
    type Output = f64;
    fn index(&self, col: Col) -> &f64 {
        &self.colvalue[col]
    }
}

fn try_handle_status(status: c_int, msg: &str) -> Result<HighsStatus, HighsStatus> {
    let status_enum = HighsStatus::try_from(status)
        .expect("HiGHS returned an unexpected status value. Please report it as a bug to https://github.com/rust-or/highs/issues");
    match status_enum {
        status @ HighsStatus::OK => Ok(status),
        status @ HighsStatus::Warning => {
            log::warn!("HiGHS emitted a warning: {}", msg);
            Ok(status)
        }
        error => Err(error),
    }
}

#[cfg(test)]
mod test {
    use super::*;

    fn test_coefs(coefs: [f64; 2]) {
        // See: https://github.com/rust-or/highs/issues/5
        let mut problem = RowProblem::new();
        // Minimize x + y subject to x ≥ 0, y ≥ 0.
        let x = problem.add_column(1., -1..);
        let y = problem.add_column(1., 0..);
        problem.add_row(..1, [x, y].iter().copied().zip(coefs)); // 1 ≥ x + c y.
        let solution = problem.optimise(Sense::Minimise).solve().get_solution();
        assert_eq!([-1., 0.], solution.columns());
    }

    #[test]
    fn test_single_zero_coef() {
        test_coefs([1.0, 0.0]);
        test_coefs([0.0, 1.0]);
    }

    #[test]
    fn test_all_zero_coefs() {
        test_coefs([0.0, 0.0])
    }

    #[test]
    fn test_no_zero_coefs() {
        test_coefs([1.0, 1.0])
    }

    #[test]
    fn test_infeasible_empty_row() {
        let mut problem = RowProblem::new();
        let row_factors: &[(Col, f64)] = &[];
        problem.add_row(2..3, row_factors);
        let _ = problem.optimise(Sense::Minimise).try_solve();
    }

    #[test]
    fn test_set_cons_coef() {
        let mut problem = RowProblem::new();
        let col = problem.add_column(1., 0..);
        let row_factors: &[(Col, f64)] = &[];
        let row = problem.add_row(2..3, row_factors);
        problem.set_cons_coef(row, col, 1.0);
        let solved = problem.optimise(Sense::Minimise).solve();
        assert_eq!(solved.status(), HighsModelStatus::Optimal);
        let solution = solved.get_solution();
        assert_eq!(solution.columns(), vec![2.0]);
    }

    #[test]
    fn test_add_row_and_col() {
        let mut model = Model::new::<Problem<ColMatrix>>(Problem::default());
        let col = model.add_col(1., 1.0.., vec![]);
        model.add_row(..1.0, vec![(col, 1.0)]);
        let solved = model.solve();
        assert_eq!(solved.status(), HighsModelStatus::Optimal);
        let solution = solved.get_solution();
        assert_eq!(solution.columns(), vec![1.0]);

        let mut model = Model::from(solved);
        let new_col = model.add_col(1., ..1.0, vec![]);
        model.add_row(2.0.., vec![(new_col, 1.0)]);
        let solved = model.solve();
        assert_eq!(solved.status(), HighsModelStatus::Infeasible);
    }

    #[test]
    fn test_del_row_and_col() {
        let mut model = Model::new::<Problem<ColMatrix>>(Problem::default());
        let col = model.add_col(1., 1.0.., vec![]);
        let row1 = model.add_row(..1.0, vec![(col, 1.0)]);
        let row2 = model.add_row(2.0.., vec![(col, 1.0)]);
        let solved = model.solve();
        assert_eq!(solved.status(), HighsModelStatus::Infeasible);

        let mut model = Model::from(solved);
        model.del_rows(vec![row1, row2]);
        let solved = model.solve();
        assert_eq!(solved.status(), HighsModelStatus::Optimal);
    }

    #[test]
    fn test_del_cols() {
        let mut model = Model::new::<Problem<ColMatrix>>(Problem::default());

        let col1 = model.add_col(1.0, 0.0.., vec![]);
        let col2 = model.add_col(1.0, 0.0.., vec![]);

        model.add_row(2.0.., vec![(col1, 1.0), (col2, 1.0)]);

        let solved = model.solve();
        assert_eq!(solved.status(), HighsModelStatus::Optimal);

        let mut model = Model::from(solved);
        model.del_cols(vec![col1, col2]);

        let solved = model.solve();
        assert_eq!(solved.status(), HighsModelStatus::ModelEmpty);
    }

    #[test]
    fn test_add_col_after_solve() {
        let mut model = Model::new::<Problem<ColMatrix>>(Problem::default());
        model.set_sense(Sense::Maximise);

        let col1 = model.add_col(1.0, 0.0..10.0, vec![]);
        let solved = model.solve();

        println!("{:?}", solved.get_solution().columns());

        let mut model = Model::from(solved);
        let col2 = model.add_col(1.0, 0.0..10.0, vec![]);
        let solved = model.solve();

        println!("{:?}", solved.get_solution().columns());
    }
}<|MERGE_RESOLUTION|>--- conflicted
+++ resolved
@@ -573,7 +573,7 @@
                 Highs_changeRowsBoundsBySet(
                     self.highs.mut_ptr(),
                     size.try_into().unwrap(),
-                    rows.into_iter().map(|r| r.0.try_into().unwrap()).collect::<Vec<_>>().as_ptr(),
+                    rows.into_iter().map(|r| r.try_into().unwrap()).collect::<Vec<_>>().as_ptr(),
                     vec![bound_value(bounds.start_bound()).unwrap_or(f64::NEG_INFINITY); size].as_ptr(),
                     vec![bound_value(bounds.end_bound()).unwrap_or(f64::INFINITY); size].as_ptr()
                 )
@@ -593,17 +593,6 @@
         bounds: impl RangeBounds<f64>,
     ) -> Result<(), HighsStatus> {
         unsafe {
-<<<<<<< HEAD
-            highs_call!(
-                Highs_changeRowsBoundsBySet(
-                    self.highs.mut_ptr(),
-                    1,
-                    vec![row].into_iter().map(|r| r.0.try_into().unwrap()).collect::<Vec<_>>().as_ptr(),
-                    vec![bound_value(bounds.start_bound()).unwrap_or(f64::NEG_INFINITY)].as_ptr(),
-                    vec![bound_value(bounds.end_bound()).unwrap_or(f64::INFINITY)].as_ptr()
-                )
-           )?
-=======
             highs_call!(Highs_changeRowsBoundsBySet(
                 self.highs.mut_ptr(),
                 1,
@@ -611,7 +600,6 @@
                 vec![bound_value(bounds.start_bound()).unwrap_or(f64::NEG_INFINITY)].as_ptr(),
                 vec![bound_value(bounds.end_bound()).unwrap_or(f64::INFINITY)].as_ptr()
             ))?
->>>>>>> 02f8a3c2
         };
 
         Ok(())
@@ -628,6 +616,7 @@
         self.try_change_row_bounds(row, bounds)
             .unwrap_or_else(|e| panic!("HiGHS error: {:?}", e))
     }
+
 
     /// Changes the bounds of a variable (column) in the highs model.
     pub fn change_col_bounds(&mut self, col: Col, bounds: impl RangeBounds<f64>) {
@@ -664,22 +653,6 @@
             .unwrap_or_else(|e| panic!("HiGHS error: {:?}", e))
     }
 
-<<<<<<< HEAD
-
-
-    /// Changes the bounds of constraints from the highs model.
-    ///
-    /// # Panics
-    ///
-    /// If HIGHS returns an error status value.
-    pub fn change_rows_bounds(
-        &mut self,
-        rows: Vec<Row>,
-        bounds: impl RangeBounds<f64>,
-    ) {
-        self.try_change_rows_bounds(rows, bounds)
-            .unwrap_or_else(|e| panic!("HiGHS error: {:?}", e))
-=======
     /// Tries to change the objective coefficient of a variable in the highs model.
     /// Returns an error status value if HIGHS returned an error status.
     pub fn try_change_col_cost(&mut self, col: Col, cost: f64) -> Result<(), HighsStatus> {
@@ -693,7 +666,6 @@
             ))?
         };
         Ok(())
->>>>>>> 02f8a3c2
     }
 }
 
