#![forbid(missing_docs)]
//! Safe rust binding to the [HiGHS](https://highs.dev) linear programming solver.
//!
//! ## Usage example
//!
//! ### Building a problem constraint by constraint with [RowProblem]
//!
//! Useful for traditional problem modelling where you first declare your variables, then add
//!constraints one by one.
//!
//! ```
//! use highs::{Sense, Model, HighsModelStatus, RowProblem};
//! // max: x + 2y + z
//! // under constraints:
//! // c1: 3x +  y      <= 6
//! // c2:       y + 2z <= 7
//! let mut pb = RowProblem::default();
//! // Create a variable named x, with a coefficient of 1 in the objective function,
//! // that is bound between 0 and +∞.
//! let x = pb.add_column(1., 0..);
//! let y = pb.add_column(2., 0..);
//! let z = pb.add_column(1., 0..);
//! // constraint c1: x*3 + y*1 is bound to ]-∞; 6]
//! pb.add_row(..=6, &[(x, 3.), (y, 1.)]);
//! // constraint c2: y*1 +  z*2 is bound to ]-∞; 7]
//! pb.add_row(..=7, &[(y, 1.), (z, 2.)]);
//!
//! let solved = pb.optimise(Sense::Maximise).solve();
//!
//! assert_eq!(solved.status(), HighsModelStatus::Optimal);
//!
//! let solution = solved.get_solution();
//! // The expected solution is x=0  y=6  z=0.5
//! assert_eq!(solution.columns(), vec![0., 6., 0.5]);
//! // All the constraints are at their maximum
//! assert_eq!(solution.rows(), vec![6., 7.]);
//! ```
//!
//! ### Building a problem variable by variable with [ColProblem]
//!
//! Useful for resource allocation problems and other problems when you know in advance the number
//! of constraints and their bounds, but dynamically add new variables to the problem.
//!
//! This is slightly more efficient than building the problem constraint by constraint.
//!
//! ```
//! use highs::{ColProblem, Sense};
//! let mut pb = ColProblem::new();
//! // We cannot use more then 5 units of sugar in total.
//! let sugar = pb.add_row(..=5);
//! // We cannot use more then 3 units of milk in total.
//! let milk = pb.add_row(..=3);
//! // We have a first cake that we can sell for 2€. Baking it requires 1 unit of milk and 2 of sugar.
//! pb.add_integer_column(2., 0.., &[(sugar, 2.), (milk, 1.)]);
//! // We have a second cake that we can sell for 8€. Baking it requires 2 units of milk and 3 of sugar.
//! pb.add_integer_column(8., 0.., &[(sugar, 3.), (milk, 2.)]);
//! // Find the maximal possible profit
//! let solution = pb.optimise(Sense::Maximise).solve().get_solution();
//! // The solution is to bake 1 cake of each sort
//! assert_eq!(solution.columns(), vec![1., 1.]);
//! ```
//!
//! ```
//! use highs::{Sense, Model, HighsModelStatus, ColProblem};
//! // max: x + 2y + z
//! // under constraints:
//! // c1: 3x +  y      <= 6
//! // c2:       y + 2z <= 7
//! let mut pb = ColProblem::default();
//! let c1 = pb.add_row(..6.);
//! let c2 = pb.add_row(..7.);
//! // x
//! pb.add_column(1., 0.., &[(c1, 3.)]);
//! // y
//! pb.add_column(2., 0.., &[(c1, 1.), (c2, 1.)]);
//! // z
//! pb.add_column(1., 0.., vec![(c2, 2.)]);
//!
//! let solved = pb.optimise(Sense::Maximise).solve();
//!
//! assert_eq!(solved.status(), HighsModelStatus::Optimal);
//!
//! let solution = solved.get_solution();
//! // The expected solution is x=0  y=6  z=0.5
//! assert_eq!(solution.columns(), vec![0., 6., 0.5]);
//! // All the constraints are at their maximum
//! assert_eq!(solution.rows(), vec![6., 7.]);
//! ```
//!
//! ### Integer variables
//!
//! HiGHS supports mixed integer-linear programming.
//! You can use `add_integer_column` to add an integer variable to the problem,
//! and the solution is then guaranteed to contain a whole number as a value for this variable.
//!
//! ```
//! use highs::{Sense, Model, HighsModelStatus, ColProblem};
//! // maximize: x + 2y under constraints x + y <= 3.5 and x - y >= 1
//! let mut pb = ColProblem::default();
//! let c1 = pb.add_row(..3.5);
//! let c2 = pb.add_row(1..);
//! // x (continuous variable)
//! pb.add_column(1., 0.., &[(c1, 1.), (c2, 1.)]);
//! // y (integer variable)
//! pb.add_integer_column(2., 0.., &[(c1, 1.), (c2, -1.)]);
//! let solved = pb.optimise(Sense::Maximise).solve();
//! // The expected solution is x=2.5  y=1
//! assert_eq!(solved.get_solution().columns(), vec![2.5, 1.]);
//! ```

use std::convert::{TryFrom, TryInto};
use std::ffi::{c_void, CString};
use std::num::TryFromIntError;
use std::ops::{Bound, RangeBounds, Index};
use std::os::raw::c_int;

use highs_sys::*;

pub use matrix_col::{ColMatrix, Row};
pub use matrix_row::{Col, RowMatrix};
pub use status::{HighsModelStatus, HighsStatus};

use crate::options::HighsOptionValue;

/// A problem where variables are declared first, and constraints are then added dynamically.
/// See [`Problem<RowMatrix>`](Problem#impl-1).
pub type RowProblem = Problem<RowMatrix>;
/// A problem where constraints are declared first, and variables are then added dynamically.
/// See [`Problem<ColMatrix>`](Problem#impl).
pub type ColProblem = Problem<ColMatrix>;

mod matrix_col;
mod matrix_row;
mod options;
mod status;

/// A complete optimization problem.
/// Depending on the `MATRIX` type parameter, the problem will be built
/// constraint by constraint (with [ColProblem]), or
/// variable by variable (with [RowProblem])
#[derive(Debug, Clone, PartialEq, Default)]
pub struct Problem<MATRIX = ColMatrix> {
    // columns
    colcost: Vec<f64>,
    collower: Vec<f64>,
    colupper: Vec<f64>,
    // rows
    rowlower: Vec<f64>,
    rowupper: Vec<f64>,
    integrality: Option<Vec<HighsInt>>,
    matrix: MATRIX,
}

impl<MATRIX: Default> Problem<MATRIX>
    where
        Problem<ColMatrix>: From<Problem<MATRIX>>,
{
    /// Number of variables in the problem
    pub fn num_cols(&self) -> usize {
        self.colcost.len()
    }

    /// Number of constraints in the problem
    pub fn num_rows(&self) -> usize {
        self.rowlower.len()
    }

    fn add_row_inner<N: Into<f64> + Copy, B: RangeBounds<N>>(&mut self, bounds: B) -> Row {
        let r = Row(self.num_rows().try_into().expect("too many rows"));
        let low = bound_value(bounds.start_bound()).unwrap_or(f64::NEG_INFINITY);
        let high = bound_value(bounds.end_bound()).unwrap_or(f64::INFINITY);
        self.rowlower.push(low);
        self.rowupper.push(high);
        r
    }

    fn add_column_inner<N: Into<f64> + Copy, B: RangeBounds<N>>(
        &mut self,
        col_factor: f64,
        bounds: B,
        is_integral: bool,
    ) {
        if is_integral && self.integrality.is_none() {
            self.integrality = Some(vec![0; self.num_cols()]);
        }
        if let Some(integrality) = &mut self.integrality {
            integrality.push(if is_integral { 1 } else { 0 });
        }
        self.colcost.push(col_factor);
        let low = bound_value(bounds.start_bound()).unwrap_or(f64::NEG_INFINITY);
        let high = bound_value(bounds.end_bound()).unwrap_or(f64::INFINITY);
        self.collower.push(low);
        self.colupper.push(high);
    }

    /// Create a model based on this problem. Don't solve it yet.
    /// If the problem is a [RowProblem], it will have to be converted to a [ColProblem] first,
    /// which takes an amount of time proportional to the size of the problem.
    /// If the problem is invalid (according to HiGHS), this function will panic.
    pub fn optimise(self, sense: Sense) -> Model {
        self.try_optimise(sense).expect("invalid problem")
    }

    /// Create a model based on this problem. Don't solve it yet.
    /// If the problem is a [RowProblem], it will have to be converted to a [ColProblem] first,
    /// which takes an amount of time proportional to the size of the problem.
    pub fn try_optimise(self, sense: Sense) -> Result<Model, HighsStatus> {
        let mut m = Model::try_new(self)?;
        m.set_sense(sense);
        Ok(m)
    }

    /// Create a new problem instance
    pub fn new() -> Self {
        Self::default()
    }
}

fn bound_value<N: Into<f64> + Copy>(b: Bound<&N>) -> Option<f64> {
    match b {
        Bound::Included(v) | Bound::Excluded(v) => Some((*v).into()),
        Bound::Unbounded => None,
    }
}

fn c(n: usize) -> HighsInt {
    n.try_into().expect("size too large for HiGHS")
}

macro_rules! highs_call {
    ($function_name:ident ($($param:expr),+)) => {
        try_handle_status(
            $function_name($($param),+),
            stringify!($function_name)
        )
    }
}

/// A model to solve
#[derive(Debug)]
pub struct Model {
    highs: HighsPtr,
}

/// A solved model
#[derive(Debug)]
pub struct SolvedModel {
    highs: HighsPtr,
}

/// Whether to maximize or minimize the objective function
#[repr(C)]
#[derive(Clone, Copy, Eq, PartialEq, Debug)]
pub enum Sense {
    /// max
    Maximise = OBJECTIVE_SENSE_MAXIMIZE as isize,
    /// min
    Minimise = OBJECTIVE_SENSE_MINIMIZE as isize,
}

impl Default for Model {
    fn default() -> Self {
        Self::new::<Problem<ColMatrix>>(Problem::default())
    }
}

impl Model {
    /// number of columns
    pub fn num_cols(&self) -> usize {
        unsafe { Highs_getNumCols(self.highs.ptr()) as usize }
    }

    /// number of rows
    pub fn num_rows(&self) -> usize {
        unsafe { Highs_getNumRows(self.highs.ptr()) as usize }
    }

    /// Set the optimization sense (minimize by default)
    pub fn set_sense(&mut self, sense: Sense) {
        let ret = unsafe { Highs_changeObjectiveSense(self.highs.mut_ptr(), sense as c_int) };
        assert_eq!(ret, STATUS_OK, "changeObjectiveSense failed");
    }

    /// Create a Highs model to be optimized (but don't solve it yet).
    /// If the given problem is a [RowProblem], it will have to be converted to a [ColProblem] first,
    /// which takes an amount of time proportional to the size of the problem.
    /// Panics if the problem is incoherent
    pub fn new<P: Into<Problem<ColMatrix>>>(problem: P) -> Self {
        Self::try_new(problem).expect("incoherent problem")
    }

    /// Create a Highs model to be optimized (but don't solve it yet).
    /// If the given problem is a [RowProblem], it will have to be converted to a [ColProblem] first,
    /// which takes an amount of time proportional to the size of the problem.
    /// Returns an error if the problem is incoherent
    pub fn try_new<P: Into<Problem<ColMatrix>>>(problem: P) -> Result<Self, HighsStatus> {
        let mut highs = HighsPtr::default();
        highs.make_quiet();
        let problem = problem.into();
        log::debug!(
            "Adding a problem with {} variables and {} constraints to HiGHS",
            problem.num_cols(),
            problem.num_rows()
        );
        let offset = 0.0;
        unsafe {
            if let Some(integrality) = &problem.integrality {
                highs_call!(Highs_passMip(
                    highs.mut_ptr(),
                    c(problem.num_cols()),
                    c(problem.num_rows()),
                    c(problem.matrix.avalue.len()),
                    MATRIX_FORMAT_COLUMN_WISE,
                    OBJECTIVE_SENSE_MINIMIZE,
                    offset,
                    problem.colcost.as_ptr(),
                    problem.collower.as_ptr(),
                    problem.colupper.as_ptr(),
                    problem.rowlower.as_ptr(),
                    problem.rowupper.as_ptr(),
                    problem.matrix.astart.as_ptr(),
                    problem.matrix.aindex.as_ptr(),
                    problem.matrix.avalue.as_ptr(),
                    integrality.as_ptr()
                ))
            } else {
                highs_call!(Highs_passLp(
                    highs.mut_ptr(),
                    c(problem.num_cols()),
                    c(problem.num_rows()),
                    c(problem.matrix.avalue.len()),
                    MATRIX_FORMAT_COLUMN_WISE,
                    OBJECTIVE_SENSE_MINIMIZE,
                    offset,
                    problem.colcost.as_ptr(),
                    problem.collower.as_ptr(),
                    problem.colupper.as_ptr(),
                    problem.rowlower.as_ptr(),
                    problem.rowupper.as_ptr(),
                    problem.matrix.astart.as_ptr(),
                    problem.matrix.aindex.as_ptr(),
                    problem.matrix.avalue.as_ptr()
                ))
            }
                .map(|_| Self { highs })
        }
    }

    /// Prevents writing anything to the standard output or to files when solving the model
    pub fn make_quiet(&mut self) {
        self.highs.make_quiet()
    }

    /// Set a custom parameter on the model.
    /// For the list of available options and their documentation, see:
    /// <https://www.maths.ed.ac.uk/hall/HiGHS/HighsOptions.html>
    ///
    /// ```
    /// # use highs::ColProblem;
    /// # use highs::Sense::Maximise;
    /// let mut model = ColProblem::default().optimise(Maximise);
    /// model.set_option("presolve", "off"); // disable the presolver
    /// model.set_option("solver", "ipm"); // use the ipm solver
    /// model.set_option("time_limit", 30.0); // stop after 30 seconds
    /// model.set_option("parallel", "on"); // use multiple cores
    /// model.set_option("threads", 4); // solve on 4 threads
    /// ```
    pub fn set_option<STR: Into<Vec<u8>>, V: HighsOptionValue>(&mut self, option: STR, value: V) {
        self.highs.set_option(option, value)
    }

    /// Find the optimal value for the problem, panic if the problem is incoherent
    pub fn solve(self) -> SolvedModel {
        self.try_solve().expect("HiGHS error: invalid problem")
    }

    /// Find the optimal value for the problem, return an error if the problem is incoherent
    pub fn try_solve(mut self) -> Result<SolvedModel, HighsStatus> {
        unsafe { highs_call!(Highs_run(self.highs.mut_ptr())) }
            .map(|_| SolvedModel { highs: self.highs })
    }

    /// Adds a new constraint to the highs model.
    ///
    /// Returns the added row index.
    ///
    /// # Panics
    ///
    /// If HIGHS returns an error status value.
    pub fn add_row(
        &mut self,
        bounds: impl RangeBounds<f64>,
        row_factors: impl IntoIterator<Item=(Col, f64)>,
    ) -> Row {
        self.try_add_row(bounds, row_factors)
            .unwrap_or_else(|e| panic!("HiGHS error: {:?}", e))
    }


    /// Tries to add a new constraint to the highs model.
    ///
    /// Returns the added row index, or the error status value if HIGHS returned an error status.
    pub fn try_add_row(
        &mut self,
        bounds: impl RangeBounds<f64>,
        row_factors: impl IntoIterator<Item=(Col, f64)>,
    ) -> Result<Row, HighsStatus> {
        let (cols, factors): (Vec<_>, Vec<_>) = row_factors.into_iter().unzip();

        unsafe {
            highs_call!(
                Highs_addRow(
                    self.highs.mut_ptr(),
                    bound_value(bounds.start_bound()).unwrap_or(f64::NEG_INFINITY),
                    bound_value(bounds.end_bound()).unwrap_or(f64::INFINITY),
                    cols.len().try_into().unwrap(),
                    cols.into_iter().map(|c| c.0.try_into().unwrap()).collect::<Vec<_>>().as_ptr(),
                    factors.as_ptr()
                )
           )
        }?;

        Ok(Row((self.highs.num_rows()? - 1) as c_int))
    }


    /// Adds a new variable to the highs model.
    ///
    /// Returns the added column index.
    ///
    /// # Panics
    ///
    /// If HIGHS returns an error status value.
    pub fn add_col(
        &mut self,
        col_factor: f64,
        bounds: impl RangeBounds<f64>,
        row_factors: impl IntoIterator<Item=(Row, f64)>,
    ) -> Col {
        self.try_add_column(col_factor, bounds, row_factors)
            .unwrap_or_else(|e| panic!("HiGHS error: {:?}", e))
    }

    /// Tries to add a new variable to the highs model.
    ///
    /// Returns the added column index, or the error status value if HIGHS returned an error status.
    pub fn try_add_column(
        &mut self,
        col_factor: f64,
        bounds: impl RangeBounds<f64>,
        row_factors: impl IntoIterator<Item=(Row, f64)>,
    ) -> Result<Col, HighsStatus> {
        let (rows, factors): (Vec<_>, Vec<_>) = row_factors.into_iter().unzip();
        unsafe {
            highs_call!(
                Highs_addCol(
                    self.highs.mut_ptr(),
                    col_factor,
                    bound_value(bounds.start_bound()).unwrap_or(f64::NEG_INFINITY),
                    bound_value(bounds.end_bound()).unwrap_or(f64::INFINITY),
                    rows.len().try_into().unwrap(),
                    rows.into_iter().map(|r| r.0.try_into().unwrap()).collect::<Vec<_>>().as_ptr(),
                    factors.as_ptr()
                )
            )
        }?;

        Ok(Col(self.highs.num_cols()? - 1))
    }

    /// Deletes a constraint from the highs model.
    ///
    /// # Panics
    ///
    /// If HIGHS returns an error status value.
    pub fn del_row(
        &mut self,
        row: Row,
    ) {
        self.try_del_row(row)
            .unwrap_or_else(|e| panic!("HiGHS error: {:?}", e))
    }

    /// Tries to delete a constraint from the highs model.
    ///
    /// Returns an error status value if HIGHS returned an error status.
    pub fn try_del_row(
        &mut self,
        row: Row,
    ) -> Result<(), HighsStatus> {
        self.try_del_rows(vec![row])
    }

    /// Deletes constraints from the highs model.
    ///
    /// # Panics
    ///
    /// If HIGHS returns an error status value.
    ///
    pub fn del_rows(
        &mut self,
        rows: Vec<Row>,
    ) {
        self.try_del_rows(rows)
            .unwrap_or_else(|e| panic!("HiGHS error: {:?}", e))
    }

    ///function to print hey
    pub fn print(&mut self) {
        println!("Hey");
    }


    /// Tries to delete constraints from the highs model.
    ///
    /// Returns an error status value if HIGHS returned an error status.
    pub fn try_del_rows(
        &mut self,
        rows: Vec<Row>,
    ) -> Result<(), HighsStatus> {
        unsafe {
            highs_call!(
                Highs_deleteRowsBySet(
                    self.highs.mut_ptr(),
                    rows.len().try_into().unwrap(),
                    rows.into_iter().map(|r| r.0.try_into().unwrap()).collect::<Vec<_>>().as_ptr()
                )
           )?
        };

        Ok(())
    }


<<<<<<< HEAD
=======
    /////////////////////////////////////////////////////////////////////////////////////////////////////////////////////
>>>>>>> e8a27582
    /// Deletes a variable from the highs model.
    ///
    /// # Panics
    ///
    /// If HIGHS returns an error status value.
    pub fn del_col(
        &mut self,
        col: Col,
    ) {
        self.try_del_col(col)
            .unwrap_or_else(|e| panic!("HiGHS error: {:?}", e))
    }

    /// Tries to delete a variable from the highs model.
    ///
    /// Returns an error status value if HIGHS returned an error status.
    pub fn try_del_col(
        &mut self,
        col: Col,
    ) -> Result<(), HighsStatus> {
        self.try_del_cols(vec![col])
    }

    /// Deletes variables from the highs model.
    ///
    /// # Panics
    ///
    /// If HIGHS returns an error status value.
    pub fn del_cols(
        &mut self,
        cols: Vec<Col>,
    ) {
        self.try_del_cols(cols)
            .unwrap_or_else(|e| panic!("HiGHS error: {:?}", e))
    }

    /// Tries to delete variables from the highs model.
    ///
    /// Returns an error status value if HIGHS returned an error status.
    pub fn try_del_cols(
        &mut self,
        cols: Vec<Col>,
    ) -> Result<(), HighsStatus> {
        unsafe {
            highs_call!(
                Highs_deleteColsBySet(
                    self.highs.mut_ptr(),
                    cols.len().try_into().unwrap(),
                    cols.into_iter().map(|c| c.0.try_into().unwrap()).collect::<Vec<_>>().as_ptr()
                )
           )?
        };

        Ok(())
    }
<<<<<<< HEAD
=======
    /////////////////////////////////////////////////////////////////////////////////////////////////////////////////////

>>>>>>> e8a27582

    /// Tries to change the bounds of a constraint from the highs model.
    ///
    /// Returns an error status value if HIGHS returned an error status.
    pub fn try_change_row_bounds(
        &mut self,
        row: Row,
        bounds: impl RangeBounds<f64>,
    ) -> Result<(), HighsStatus> {
        unsafe {
            highs_call!(
                Highs_changeRowsBoundsBySet(
                    self.highs.mut_ptr(),
                    1,
                    vec![row.0].as_ptr(),
                    vec![bound_value(bounds.start_bound()).unwrap_or(f64::NEG_INFINITY)].as_ptr(),
                    vec![bound_value(bounds.end_bound()).unwrap_or(f64::INFINITY)].as_ptr()
                )
           )?
        };

        Ok(())
    }

    /// Changes the bounds of a constraint from the highs model.
    ///
    /// # Panics
    ///
    /// If HIGHS returns an error status value.
    pub fn change_row_bounds(
        &mut self,
        row: Row,
        bounds: impl RangeBounds<f64>,
    ) {
        self.try_change_row_bounds(row, bounds)
            .unwrap_or_else(|e| panic!("HiGHS error: {:?}", e))
    }


    /// Changes the bounds of a variable (column) in the highs model.
    pub fn change_col_bounds(
        &mut self,
        col: Col,
        bounds: impl RangeBounds<f64>,
    ) {
        self.try_change_col_bounds(col, bounds)
            .unwrap_or_else(|e| panic!("HiGHS error: {:?}", e))
    }


    /// Tries to change the bounds of a variable (column) in the highs model.
    pub fn try_change_col_bounds(
        &mut self,
        col: Col,
        bounds: impl RangeBounds<f64>,
    ) -> Result<(), HighsStatus> {
        let col_indices = vec![col.0 as i32];
        unsafe {
            highs_call!(
                Highs_changeColsBoundsBySet(
                    self.highs.mut_ptr(),
                    1,
                    col_indices.as_ptr(),
                    vec![bound_value(bounds.start_bound()).unwrap_or(f64::NEG_INFINITY)].as_ptr(),
                    vec![bound_value(bounds.end_bound()).unwrap_or(f64::INFINITY)].as_ptr()
                )
            )?
        };
        Ok(())
    }

    /// Changes the objective coefficient of a variable in the highs model.
    ///
    /// # Panics
    ///
    /// If HIGHS returns an error status value.
    pub fn change_col_cost(
        &mut self,
        col: Col,
        cost: f64,
    ) {
        self.try_change_col_cost(col, cost)
            .unwrap_or_else(|e| panic!("HiGHS error: {:?}", e))
    }


    /// Tries to change the objective coefficient of a variable in the highs model.
    /// Returns an error status value if HIGHS returned an error status.
    pub fn try_change_col_cost(
        &mut self,
        col: Col,
        cost: f64,
    ) -> Result<(), HighsStatus> {
        let col_indices = vec![col.0 as i32];
        unsafe {
            highs_call!(
                Highs_changeColsCostBySet(
                    self.highs.mut_ptr(),
                    1,
                    col_indices.as_ptr(),
                    vec![cost].as_ptr()
                )
            )?
        };
        Ok(())
    }
}

impl From<SolvedModel> for Model {
    fn from(solved: SolvedModel) -> Self {
        Self {
            highs: solved.highs,
        }
    }
}

#[derive(Debug)]
struct HighsPtr(*mut c_void);

impl Drop for HighsPtr {
    fn drop(&mut self) {
        unsafe { Highs_destroy(self.0) }
    }
}

impl Default for HighsPtr {
    fn default() -> Self {
        Self(unsafe { Highs_create() })
    }
}

impl HighsPtr {
    // To be used instead of unsafe_mut_ptr wherever possible
    #[allow(dead_code)]
    const fn ptr(&self) -> *const c_void {
        self.0
    }

    // Needed until https://github.com/ERGO-Code/HiGHS/issues/479 is fixed
    unsafe fn unsafe_mut_ptr(&self) -> *mut c_void {
        self.0
    }

    fn mut_ptr(&mut self) -> *mut c_void {
        self.0
    }

    /// Prevents writing anything to the standard output when solving the model
    pub fn make_quiet(&mut self) {
        // setting log_file seems to cause a double free in Highs.
        // See https://github.com/rust-or/highs/issues/3
        // self.set_option(&b"log_file"[..], "");
        self.set_option(&b"output_flag"[..], false);
        self.set_option(&b"log_to_console"[..], false);
    }

    /// Set a custom parameter on the model
    pub fn set_option<STR: Into<Vec<u8>>, V: HighsOptionValue>(&mut self, option: STR, value: V) {
        let c_str = CString::new(option).expect("invalid option name");
        let status = unsafe { value.apply_to_highs(self.mut_ptr(), c_str.as_ptr()) };
        try_handle_status(status, "Highs_setOptionValue")
            .expect("An error was encountered in HiGHS.");
    }


    /// Number of variables
    fn num_cols(&self) -> Result<usize, TryFromIntError> {
        let n = unsafe { Highs_getNumCols(self.0) };
        n.try_into()
    }

    /// Number of constraints
    fn num_rows(&self) -> Result<usize, TryFromIntError> {
        let n = unsafe { Highs_getNumRows(self.0) };
        n.try_into()
    }
}

impl SolvedModel {
    /// The status of the solution. Should be Optimal if everything went well
    pub fn status(&self) -> HighsModelStatus {
        let model_status = unsafe { Highs_getModelStatus(self.highs.unsafe_mut_ptr()) };
        HighsModelStatus::try_from(model_status).unwrap()
    }

    /// Get the solution to the problem
    pub fn get_solution(&self) -> Solution {
        let cols = self.num_cols();
        let rows = self.num_rows();
        let mut colvalue: Vec<f64> = vec![0.; cols];
        let mut coldual: Vec<f64> = vec![0.; cols];
        let mut rowvalue: Vec<f64> = vec![0.; rows];
        let mut rowdual: Vec<f64> = vec![0.; rows];

        // Get the primal and dual solution
        unsafe {
            Highs_getSolution(
                self.highs.unsafe_mut_ptr(),
                colvalue.as_mut_ptr(),
                coldual.as_mut_ptr(),
                rowvalue.as_mut_ptr(),
                rowdual.as_mut_ptr(),
            );
        }

        Solution {
            colvalue,
            coldual,
            rowvalue,
            rowdual,
        }
    }

    /// Number of variables
    fn num_cols(&self) -> usize {
        self.highs.num_cols().expect("invalid number of columns")
    }

    /// Number of constraints
    fn num_rows(&self) -> usize {
        self.highs.num_rows().expect("invalid number of rows")
    }
}

/// Concrete values of the solution
#[derive(Clone, Debug)]
pub struct Solution {
    colvalue: Vec<f64>,
    coldual: Vec<f64>,
    rowvalue: Vec<f64>,
    rowdual: Vec<f64>,
}

impl Solution {
    /// The optimal values for each variables (in the order they were added)
    pub fn columns(&self) -> &[f64] {
        &self.colvalue
    }
    /// The optimal values for each variables in the dual problem (in the order they were added)
    pub fn dual_columns(&self) -> &[f64] {
        &self.coldual
    }
    /// The value of the constraint functions
    pub fn rows(&self) -> &[f64] {
        &self.rowvalue
    }
    /// The value of the constraint functions in the dual problem
    pub fn dual_rows(&self) -> &[f64] {
        &self.rowdual
    }
}

impl Index<Col> for Solution {
    type Output = f64;
    fn index(&self, col: Col) -> &f64 {
        &self.colvalue[col.0]
    }
}

fn try_handle_status(status: c_int, msg: &str) -> Result<HighsStatus, HighsStatus> {
    let status_enum = HighsStatus::try_from(status)
        .expect("HiGHS returned an unexpected status value. Please report it as a bug to https://github.com/rust-or/highs/issues");
    match status_enum {
        status @ HighsStatus::OK => Ok(status),
        status @ HighsStatus::Warning => {
            log::warn!("HiGHS emitted a warning: {}", msg);
            Ok(status)
        }
        error => Err(error),
    }
}

#[cfg(test)]
mod test {
    use super::*;

    fn test_coefs(coefs: [f64; 2]) {
        // See: https://github.com/rust-or/highs/issues/5
        let mut problem = RowProblem::new();
        // Minimize x + y subject to x ≥ 0, y ≥ 0.
        let x = problem.add_column(1., -1..);
        let y = problem.add_column(1., 0..);
        problem.add_row(..1, [x, y].iter().copied().zip(coefs)); // 1 ≥ x + c y.
        let solution = problem.optimise(Sense::Minimise).solve().get_solution();
        assert_eq!([-1., 0.], solution.columns());
    }

    #[test]
    fn test_single_zero_coef() {
        test_coefs([1.0, 0.0]);
        test_coefs([0.0, 1.0]);
    }

    #[test]
    fn test_all_zero_coefs() {
        test_coefs([0.0, 0.0])
    }

    #[test]
    fn test_no_zero_coefs() {
        test_coefs([1.0, 1.0])
    }

    #[test]
    fn test_infeasible_empty_row() {
        let mut problem = RowProblem::new();
        let row_factors: &[(Col, f64)] = &[];
        problem.add_row(2..3, row_factors);
        let _ = problem.optimise(Sense::Minimise).try_solve();
    }

    #[test]
    fn test_set_cons_coef() {
        let mut problem = RowProblem::new();
        let col = problem.add_column(1., 0..);
        let row_factors: &[(Col, f64)] = &[];
        let row = problem.add_row(2..3, row_factors);
        problem.set_cons_coef(row, col, 1.0);
        let solved = problem.optimise(Sense::Minimise).solve();
        assert_eq!(solved.status(), HighsModelStatus::Optimal);
        let solution = solved.get_solution();
        assert_eq!(solution.columns(), vec![2.0]);
    }

    #[test]
    fn test_add_row_and_col() {
        let mut model = Model::new::<Problem<ColMatrix>>(Problem::default());
        let col = model.add_col(1., 1.0.., vec![]);
        model.add_row(..1.0, vec![(col, 1.0)]);
        let solved = model.solve();
        assert_eq!(solved.status(), HighsModelStatus::Optimal);
        let solution = solved.get_solution();
        assert_eq!(solution.columns(), vec![1.0]);

        let mut model = Model::from(solved);
        let new_col = model.add_col(1., ..1.0, vec![]);
        model.add_row(2.0.., vec![(new_col, 1.0)]);
        let solved = model.solve();
        assert_eq!(solved.status(), HighsModelStatus::Infeasible);
    }


    #[test]
    fn test_del_rows() {
        let mut model = Model::new::<Problem<ColMatrix>>(Problem::default());
        let col = model.add_col(1., 1.0.., vec![]);
        let row1 = model.add_row(..1.0, vec![(col, 1.0)]);
        let row2 = model.add_row(2.0.., vec![(col, 1.0)]);
        let solved = model.solve();
        assert_eq!(solved.status(), HighsModelStatus::Infeasible);

        let mut model = Model::from(solved);
        model.del_rows(vec![row1, row2]);
        let solved = model.solve();
        assert_eq!(solved.status(), HighsModelStatus::Optimal);
    }

    #[test]
    fn test_del_cols() {
        let mut model = Model::new::<Problem<ColMatrix>>(Problem::default());
<<<<<<< HEAD

        let col1 = model.add_col(1.0, 0.0.., vec![]);
        let col2 = model.add_col(1.0, 0.0.., vec![]);

        model.add_row(2.0.., vec![(col1, 1.0), (col2, 1.0)]);

        let solved = model.solve();
        assert_eq!(solved.status(), HighsModelStatus::Optimal);

        let mut model = Model::from(solved);
        model.del_cols(vec![col1, col2]);

        let solved = model.solve();
        assert_eq!(solved.status(), HighsModelStatus::ModelEmpty);
    }

    #[test]
    fn test_add_col_after_solve() {
        let mut model = Model::new::<Problem<ColMatrix>>(Problem::default());
        model.set_sense(Sense::Maximise);

        let col1 = model.add_col(1.0, 0.0..10.0, vec![]);
        let solved = model.solve();

        println!("{:?}", solved.get_solution().columns());

        let mut model = Model::from(solved);
        let col2 = model.add_col(1.0, 0.0..10.0, vec![]);
        let solved = model.solve();

        println!("{:?}", solved.get_solution().columns());
    }
=======
        
        let col1 = model.add_col(1.0, 0.0.., vec![]); 
        let col2 = model.add_col(1.0, 0.0.., vec![]);
        
        model.add_row(2.0.., vec![(col1, 1.0), (col2, 1.0)]); 
        
        let solved = model.solve();
        assert_eq!(solved.status(), HighsModelStatus::Optimal);
        
        let mut model = Model::from(solved);
        model.del_cols(vec![col1, col2]);
        
        let solved = model.solve();
        assert_eq!(solved.status(), HighsModelStatus::ModelEmpty);
    }
>>>>>>> e8a27582
}<|MERGE_RESOLUTION|>--- conflicted
+++ resolved
@@ -505,11 +505,6 @@
             .unwrap_or_else(|e| panic!("HiGHS error: {:?}", e))
     }
 
-    ///function to print hey
-    pub fn print(&mut self) {
-        println!("Hey");
-    }
-
 
     /// Tries to delete constraints from the highs model.
     ///
@@ -532,10 +527,6 @@
     }
 
 
-<<<<<<< HEAD
-=======
-    /////////////////////////////////////////////////////////////////////////////////////////////////////////////////////
->>>>>>> e8a27582
     /// Deletes a variable from the highs model.
     ///
     /// # Panics
@@ -591,11 +582,6 @@
 
         Ok(())
     }
-<<<<<<< HEAD
-=======
-    /////////////////////////////////////////////////////////////////////////////////////////////////////////////////////
-
->>>>>>> e8a27582
 
     /// Tries to change the bounds of a constraint from the highs model.
     ///
@@ -939,7 +925,7 @@
 
 
     #[test]
-    fn test_del_rows() {
+    fn test_del_row_and_col() {
         let mut model = Model::new::<Problem<ColMatrix>>(Problem::default());
         let col = model.add_col(1., 1.0.., vec![]);
         let row1 = model.add_row(..1.0, vec![(col, 1.0)]);
@@ -956,7 +942,6 @@
     #[test]
     fn test_del_cols() {
         let mut model = Model::new::<Problem<ColMatrix>>(Problem::default());
-<<<<<<< HEAD
 
         let col1 = model.add_col(1.0, 0.0.., vec![]);
         let col2 = model.add_col(1.0, 0.0.., vec![]);
@@ -989,21 +974,4 @@
 
         println!("{:?}", solved.get_solution().columns());
     }
-=======
-        
-        let col1 = model.add_col(1.0, 0.0.., vec![]); 
-        let col2 = model.add_col(1.0, 0.0.., vec![]);
-        
-        model.add_row(2.0.., vec![(col1, 1.0), (col2, 1.0)]); 
-        
-        let solved = model.solve();
-        assert_eq!(solved.status(), HighsModelStatus::Optimal);
-        
-        let mut model = Model::from(solved);
-        model.del_cols(vec![col1, col2]);
-        
-        let solved = model.solve();
-        assert_eq!(solved.status(), HighsModelStatus::ModelEmpty);
-    }
->>>>>>> e8a27582
 }